from new_pymtl import *
from new_pmlib import InValRdyBundle, OutValRdyBundle
from new_pmlib import ParentReqRespBundle, ChildReqRespBundle

nmul_stages = 4

class DotProductRTL( Model ):

  def __init__( s, mem_ifc_types, cpu_ifc_types ):
    s.cpu_ifc = ChildReqRespBundle ( cpu_ifc_types )
    s.mem_ifc = ParentReqRespBundle( mem_ifc_types )

    s.dpath = DotProductDpath( mem_ifc_types, cpu_ifc_types )
    s.ctrl  = DotProductCtrl ( mem_ifc_types, cpu_ifc_types )
    s.connect_auto(s.dpath, s.ctrl)

  def line_trace( s ):
<<<<<<< HEAD
    return "| {} {} {} {} {} |".format(s.ctrl.state, s.dpath.count, s.dpath.accum_reg_A, s.dpath.cs.accum_reg_en_A, s.dpath.accum_out)
=======
    return "| {} {} {} {}|".format(s.ctrl.state, s.dpath.count, s.dpath.accum_A, s.ctrl.pause)
>>>>>>> 59c1a9fb

  def elaborate_logic( s ):
    pass
#------------------------------------------------------------------------------
# Select Constants
#------------------------------------------------------------------------------

y   = Bits( 1, 1 )
n   = Bits( 1, 0 )

# mem_type
na  = Bits( 2, 0 )
ld  = Bits( 2, 1 )
st  = Bits( 2, 2 )

load = Bits( 1, 0 )

# data_sel
#zer = Bits( 1, 0 )
acm = Bits( 1, 1 )

# offset_sel_M
zro = Bits( 1, 0 )
cnt = Bits( 1, 1 )

# baddr_sel_M
xxx = Bits( 2, 0 )
row = Bits( 2, 0 )
vec = Bits( 2, 1 )
dst = Bits( 2, 2 )

src0 = Bits( 2, 0 )

size = Bits(2, 0)
src0 = Bits(2, 1)
src1 = Bits(2, 2)

# TODO: total hack
Model.tick_rtl = Model.posedge_clk

#------------------------------------------------------------------------------
# MatrixVecLaneDpath
#------------------------------------------------------------------------------
class DotProductDpath( Model ):
  def __init__( s, mem_ifc_types, cpu_ifc_types ):
    s.cpu_ifc = ChildReqRespBundle ( cpu_ifc_types )
    s.mem_ifc = ParentReqRespBundle( mem_ifc_types )
<<<<<<< HEAD

    s.cs = InPort ( CtrlSignals()   )
    s.ss = OutPort( StatusSignals() )

    #--- Stage M --------------------------------------------------------

    s.count       = Wire ( cpu_ifc_types.req.data.nbits  )
    s.size        = Wire ( cpu_ifc_types.req.data.nbits  )
    s.src0_addr_M = Wire ( mem_ifc_types.req.addr.nbits  )
    s.src1_addr_M = Wire ( mem_ifc_types.req.addr.nbits  )
    s.src0_data_M = Wire ( mem_ifc_types.resp.data.nbits )
    s.src1_data_M = Wire ( mem_ifc_types.resp.data.nbits )

    @s.posedge_clk
    def stage_M0_seq():
      creg = s.cpu_ifc.req_msg.creg
      if s.cs.update_M0:
        print s.cpu_ifc.req_msg.data, creg
        if   creg == 1: s.size       .next = s.cpu_ifc.req_msg.data
        elif creg == 2: s.src0_addr_M.next = s.cpu_ifc.req_msg.data
        elif creg == 3: s.src1_addr_M.next = s.cpu_ifc.req_msg.data
        elif creg == 0: s.ss.go      .next = True
      else: s.ss.go = False 

      if   s.cs.count_reset_M0: s.count.next = 0
      elif s.cs.count_en_M0:    s.count.next = s.count + 1

      if s.cs.src0_en_M1: s.src0_data_M.next = s.mem_ifc.resp_msg.data
      if s.cs.src1_en_M1: s.src1_data_M.next = s.mem_ifc.resp_msg.data
=======
    s.cs      = InPort ( CtrlSignals()   )
    s.ss      = OutPort( StatusSignals() )

    #--- Stage M: Memory Request ------------------------------
    s.count       = Wire( cpu_ifc_types.req .data.nbits )
    s.size        = Wire( cpu_ifc_types.req .data.nbits )
    s.src0_addr_M = Wire( mem_ifc_types.req .addr.nbits )
    s.src1_addr_M = Wire( mem_ifc_types.req .addr.nbits )
    s.src0_data_R = Wire( mem_ifc_types.resp.data.nbits )
    s.src1_data_R = Wire( mem_ifc_types.resp.data.nbits )

    @s.tick_rtl
    def stage_seq_M():
      ctrl_msg = s.cpu_ifc.req_msg .ctrl_msg
      cpu_data = s.cpu_ifc.req_msg .data

      if s.cs.update_M:
        if   ctrl_msg == 1: s.size       .next = cpu_data
        elif ctrl_msg == 2: s.src0_addr_M.next = cpu_data
        elif ctrl_msg == 3: s.src1_addr_M.next = cpu_data
        elif ctrl_msg == 0: s.ss.go      .next = True

      if   s.cs.count_clear_M: s.count.next = 0
      elif s.cs.count_en_M:    s.count.next = s.count + 1
>>>>>>> 59c1a9fb

    @s.combinational
    def stage_comb_M():
      # base_addr mux
<<<<<<< HEAD
      if   s.cs.baddr_sel_M0 == row: base_addr_M = s.src0_addr_M
      else:                          base_addr_M = s.src1_addr_M
=======
      if s.cs.baddr_sel_M == src0: base_addr_M = s.src0_addr_M
      else:                        base_addr_M = s.src1_addr_M
>>>>>>> 59c1a9fb

      # memory request
      s.mem_ifc.req_msg.type.value = 0
      s.mem_ifc.req_msg.addr.value = base_addr_M + (s.count<<2)

      # last item status signal
      s.ss.last_item_M.value = s.count == (s.size - 1)

    #--- Stage R: Memory Response -----------------------------
    @s.tick_rtl
    def stage_seq_M():
      mem_data = s.mem_ifc.resp_msg.data
      if s.cs.src0_en_R: s.src0_data_R.next = mem_data
      if s.cs.src1_en_R: s.src1_data_R.next = mem_data

    #--- Stage X: Execute Multiply ----------------------------
    s.result_X = Wire( cpu_ifc_types.req.data.nbits )

    s.mul = IntPipelinedMultiplier(
              nbits   = cpu_ifc_types.req.data.nbits,
              nstages = 4,
            )
    s.connect_dict( { s.mul.op_a    : s.src0_data_R,
                      s.mul.op_b    : s.src1_data_R,
                      s.mul.product : s.result_X } )

    #--- Stage A: Accumulate ----------------------------------
    s.accum_A   = Wire( cpu_ifc_types.resp.data.nbits )
    s.accum_out = Wire( cpu_ifc_types.resp.data.nbits )

    @s.tick_rtl
    def stage_seq_A():
      if   s.reset or s.cs.accum_clear_A:
        s.accum_A.next = 0
      elif s.cs.accum_en_A:
        s.accum_A.next = s.accum_out

    @s.combinational
    def stage_comb_A():
      s.accum_out.value = s.result_X + s.accum_A
      s.cpu_ifc.resp_msg.value = s.accum_A

  def elaborate_logic( s ):
    pass
#------------------------------------------------------------------------------
# DotProductCtrl
#------------------------------------------------------------------------------

IDLE        = 0
SEND_OP_LDA = 1
SEND_OP_LDB = 2
SEND_OP_ST  = 3
DONE        = 4

class DotProductCtrl( Model ):

  def __init__( s, mem_ifc_types, cpu_ifc_types ):

    s.cpu_ifc = ChildReqRespBundle ( cpu_ifc_types )
    s.mem_ifc = ParentReqRespBundle( mem_ifc_types )

    s.cs = OutPort( CtrlSignals()   )
    s.ss = InPort ( StatusSignals() )

    s.nmul_stages = nmul_stages

    s.state      = Wire( 3 )
    s.state_next = Wire( 3 )

    s.pause      = Wire( 1 )
    s.stall_M   = Wire( 1 )
    s.stall_R   = Wire( 1 )
    s.any_stall  = Wire( 1 )
    s.valid      = Wire( 3 )

    #--------------------------------------------------------------------------
    # State Machine
    #--------------------------------------------------------------------------

    @s.posedge_clk
    def state_update_M():
      if   s.reset:    s.state.next = IDLE
      elif s.stall_M: s.state.next = s.state
      else:            s.state.next = s.state_next

    @s.combinational
    def state_transition():

      send_req  = s.mem_ifc.req_val and s.mem_ifc.req_rdy
      recv_resp = s.mem_ifc.resp_val and s.mem_ifc.resp_rdy
      go        = s.ss.go

      s.state_next.value = s.state

      if   s.state == IDLE        and go:
        s.state_next.value = SEND_OP_LDA

      elif s.state == SEND_OP_LDA and send_req:
        s.state_next.value = SEND_OP_LDB

      elif s.state == SEND_OP_LDB and send_req:
        if s.ss.last_item_M:
          s.state_next.value = SEND_OP_ST
        else:
          s.state_next.value = SEND_OP_LDA

      elif s.state == SEND_OP_ST and not s.any_stall:
        s.state_next.value = DONE

      elif s.state == DONE and s.cpu_ifc.resp_rdy:
        s.state_next.value = IDLE

    #--------------------------------------------------------------------------
    # Control Signal Pipeline
    #--------------------------------------------------------------------------

    s.ctrl_signals_M = Wire( 14 )
    s.ctrl_signals_R = Wire( 14 )
    s.ctrl_signals_X  = [Wire( 14 ) for x in range(s.nmul_stages)]
    s.ctrl_signals_A  = Wire( 14 )

    @s.posedge_clk
    def ctrl_regs():

      if   s.stall_R: s.ctrl_signals_R.next = s.ctrl_signals_R
      elif s.stall_M: s.ctrl_signals_R.next = 0
      else:            s.ctrl_signals_R.next = s.ctrl_signals_M

      if   s.stall_R: s.ctrl_signals_X[0].next = 0
      else:            s.ctrl_signals_X[0].next = s.ctrl_signals_R

      for i in range( 1, s.nmul_stages ):
        s.ctrl_signals_X[i].next = s.ctrl_signals_X[i-1]

      s.ctrl_signals_A.next = s.ctrl_signals_X[s.nmul_stages-1]

    s.L = Wire( 1 )

    @s.combinational
    def state_to_ctrl():

      # TODO: cannot infer temporaries when an inferred temporary on the RHS!
      s.L = s.ss.last_item_M

      # TODO: multiple assignments to a temporary results in duplicate decl error!
      # Encode signals sent down the pipeline based on State
      #
      #                                        up count    last acm mul b   a   mem   data  off   baddr
      #                                           en  rst  item en  en  en  en  type  sel   sel   sel
      if   s.state == IDLE:        cs = concat(y, n,  y,   n,   n,  n,  n,  n,  na,   zro,  zro,  xxx)
      elif s.state == SEND_OP_LDA: cs = concat(n, n,  n,   n,   n,  n,  n,  y,  ld,   zro,  cnt,  row)
      elif s.state == SEND_OP_LDB: cs = concat(n, y,  n, s.L,   y,  y,  y,  n,  ld,   zro,  cnt,  vec)
      elif s.state == SEND_OP_ST:  cs = concat(n, y,  n,   n,   n,  n,  n,  n,  na,   acm,  zro,  dst)
      elif s.state == DONE:        cs = concat(n, n,  n,   n,   n,  n,  n,  n,  na,   xxx,  zro,  dst)

      s.ctrl_signals_M.value = cs

      s.cpu_ifc.req_rdy.value = s.state == IDLE
      s.cpu_ifc.resp_val.value = s.state == DONE

      if s.state == DONE or s.reset:
        s.valid.value = 0

    @s.combinational
    def ctrl_to_dpath():

      # Stall conditions

      s.pause.value = s.state == SEND_OP_ST and not s.ctrl_signals_A[10]
      req_en        = s.ctrl_signals_M[4:6] > 0
      resp_en       = s.ctrl_signals_R[4:6] > 0

      s.stall_M.value = (req_en  and not s.mem_ifc.req_rdy) or s.pause
      s.stall_R.value = (resp_en and not s.mem_ifc.resp_val)

      s.any_stall.value = s.stall_M or s.stall_R

      # M Stage

      s.cs.baddr_sel_M   .value = s.ctrl_signals_M[0:2]
      s.cs.offset_sel_M  .value = s.ctrl_signals_M[  2]
      s.cs.count_clear_M .value = s.ctrl_signals_M[ 11]
      s.cs.accum_clear_A .value = s.cs.count_clear_M
      s.cs.count_en_M    .value = s.ctrl_signals_M[ 12] and not s.any_stall
      s.cs.update_M      .value = s.ctrl_signals_M[ 13] and s.cpu_ifc.req_val
      s.mem_ifc.req_val.value = req_en and not s.any_stall

      # R Stage

      s.cs.src0_en_R    .value = s.ctrl_signals_R[  6]
      s.cs.src1_en_R    .value = s.ctrl_signals_R[  7]
      s.mem_ifc.resp_rdy.value = resp_en and not s.stall_R

      # X  Stage

      for i in range( s.nmul_stages ):
        s.cs.mul_reg_en_R[i].value = s.ctrl_signals_X[i][8]

      # A Stage

      s.cs.accum_en_A.value = s.ctrl_signals_A[9]

  def elaborate_logic( s ):
    pass

#------------------------------------------------------------------------------
# CtrlDpathBundle
#------------------------------------------------------------------------------
class CtrlSignals( BitStructDefinition ):
  def __init__( s ):

    # M Stage Signals

    s.baddr_sel_M   = BitField (2)
    s.offset_sel_M  = BitField (1)
    s.count_clear_M = BitField (1)
    s.count_en_M    = BitField (1)

    # R Stage Signals

    s.src0_en_R    = BitField (1)
    s.src1_en_R    = BitField (1)

    # X Stage Signals

    s.mul_reg_en_R  = BitField (nmul_stages)

    # A Stage Signals

    s.accum_en_A    = BitField (1)
    s.accum_clear_A = BitField (1)


    #IDLE State Signals
    s.update_M         = BitField (1)

class StatusSignals( BitStructDefinition ):

  def __init__(s):
    s.last_item_M      = BitField (1)
    s.go               = BitField (1)


#------------------------------------------------------------------------------
# MatrixVecCOP_mul
#------------------------------------------------------------------------------
# A dummy multiplier module, acts as a placeholder for DesignWare components.
class IntPipelinedMultiplier( Model ):
  def __init__( s, nbits, nstages ):
    s.op_a    = InPort ( nbits )
    s.op_b    = InPort ( nbits )

    s.product = OutPort( nbits )

    s.nbits   = nbits
    s.nstages = nstages

  def elaborate_logic( s ):

    s.regs = [ Wire( s.nbits ) for x in range( s.nstages ) ]

    @s.posedge_clk
    def mult_logic():
      if s.reset:
        for i in range( s.nstages ):
          s.regs[i].next = 0
      else:
        s.regs[0].next = s.op_a * s.op_b

        for i in range( 1, s.nstages ):
          s.regs[i].next = s.regs[i-1]

    s.connect( s.product, s.regs[-1] )
<|MERGE_RESOLUTION|>--- conflicted
+++ resolved
@@ -15,11 +15,7 @@
     s.connect_auto(s.dpath, s.ctrl)
 
   def line_trace( s ):
-<<<<<<< HEAD
-    return "| {} {} {} {} {} |".format(s.ctrl.state, s.dpath.count, s.dpath.accum_reg_A, s.dpath.cs.accum_reg_en_A, s.dpath.accum_out)
-=======
     return "| {} {} {} {}|".format(s.ctrl.state, s.dpath.count, s.dpath.accum_A, s.ctrl.pause)
->>>>>>> 59c1a9fb
 
   def elaborate_logic( s ):
     pass
@@ -67,37 +63,7 @@
   def __init__( s, mem_ifc_types, cpu_ifc_types ):
     s.cpu_ifc = ChildReqRespBundle ( cpu_ifc_types )
     s.mem_ifc = ParentReqRespBundle( mem_ifc_types )
-<<<<<<< HEAD
-
-    s.cs = InPort ( CtrlSignals()   )
-    s.ss = OutPort( StatusSignals() )
-
-    #--- Stage M --------------------------------------------------------
-
-    s.count       = Wire ( cpu_ifc_types.req.data.nbits  )
-    s.size        = Wire ( cpu_ifc_types.req.data.nbits  )
-    s.src0_addr_M = Wire ( mem_ifc_types.req.addr.nbits  )
-    s.src1_addr_M = Wire ( mem_ifc_types.req.addr.nbits  )
-    s.src0_data_M = Wire ( mem_ifc_types.resp.data.nbits )
-    s.src1_data_M = Wire ( mem_ifc_types.resp.data.nbits )
-
-    @s.posedge_clk
-    def stage_M0_seq():
-      creg = s.cpu_ifc.req_msg.creg
-      if s.cs.update_M0:
-        print s.cpu_ifc.req_msg.data, creg
-        if   creg == 1: s.size       .next = s.cpu_ifc.req_msg.data
-        elif creg == 2: s.src0_addr_M.next = s.cpu_ifc.req_msg.data
-        elif creg == 3: s.src1_addr_M.next = s.cpu_ifc.req_msg.data
-        elif creg == 0: s.ss.go      .next = True
-      else: s.ss.go = False 
-
-      if   s.cs.count_reset_M0: s.count.next = 0
-      elif s.cs.count_en_M0:    s.count.next = s.count + 1
-
-      if s.cs.src0_en_M1: s.src0_data_M.next = s.mem_ifc.resp_msg.data
-      if s.cs.src1_en_M1: s.src1_data_M.next = s.mem_ifc.resp_msg.data
-=======
+
     s.cs      = InPort ( CtrlSignals()   )
     s.ss      = OutPort( StatusSignals() )
 
@@ -119,21 +85,16 @@
         elif ctrl_msg == 2: s.src0_addr_M.next = cpu_data
         elif ctrl_msg == 3: s.src1_addr_M.next = cpu_data
         elif ctrl_msg == 0: s.ss.go      .next = True
+      else: s.ss.go.next = False
 
       if   s.cs.count_clear_M: s.count.next = 0
       elif s.cs.count_en_M:    s.count.next = s.count + 1
->>>>>>> 59c1a9fb
 
     @s.combinational
     def stage_comb_M():
       # base_addr mux
-<<<<<<< HEAD
-      if   s.cs.baddr_sel_M0 == row: base_addr_M = s.src0_addr_M
-      else:                          base_addr_M = s.src1_addr_M
-=======
       if s.cs.baddr_sel_M == src0: base_addr_M = s.src0_addr_M
       else:                        base_addr_M = s.src1_addr_M
->>>>>>> 59c1a9fb
 
       # memory request
       s.mem_ifc.req_msg.type.value = 0
