#!/usr/bin/env python
#=========================================================================
# Verilate and Cythonize Translated PyMTL Models
#=========================================================================

import fileinput
import sys
import re
import os
import math


#-------------------------------------------------------------------------
# Verilate Translated PyMTL Model
#-------------------------------------------------------------------------

def verilate_model( filename, model_name ):
  # Verilate the translated module (warnings suppressed)
<<<<<<< HEAD
  os.system( 'verilator -cc {0} -top-module {1} -trace -Wno-lint -Wno-UNOPTFLAT'.format( filename_v, model_name ) )

  # Import the specified module and get its input and output ports
  __import__( model_name )
=======
  os.system( 'verilator -cc {0} -top-module {1} -Wno-lint '
             '-Wno-UNOPTFLAT'.format( filename, model_name ) )
>>>>>>> 262b8a19

#-------------------------------------------------------------------------
# Cythonize Verilated Model
#-------------------------------------------------------------------------

def cythonize_model():
  # Cythonize the verilated module
  os.system( 'python setup.py build_ext -i -f' )

#-------------------------------------------------------------------------
# Get PyMTL Model Ports
#-------------------------------------------------------------------------

def get_model_ports( model_name ):
  # TODO: clean this up, this is getting really messy...
  # Import the specified module
  # If we received a module name from the commandline, we need to import
  if isinstance( model_name, str ):
    __import__( model_name )
    imported_module = sys.modules[ model_name ]
    model_class = imported_module.__dict__[ model_name ]
    model_inst = model_class()
    model_inst.elaborate()
  # We received a model class definition (not an instance!)
  elif isinstance( model_name, type ):
    model_class = model_name
    model_inst = model_class()
    model_inst.elaborate()
  # Otherwise we received a model instance!
  else:
    model_inst = model_name

  # Collect the input/output ports
  in_ports = model_inst.get_inports()
  out_ports = model_inst.get_outports()

  in_ports = [ ( p.verilog_name(), str( p.width ) )
               for p in in_ports
               if not p.verilog_name() in [ 'clk', 'reset' ] ]
  out_ports = [ ( p.verilog_name(), str( p.width ) ) for p in out_ports ]

  return in_ports, out_ports

#-------------------------------------------------------------------------
# Create Cython File
#-------------------------------------------------------------------------

def create_cython( in_ports, out_ports, model_name,
                   filename_pyx, vobj_name ):
  # Generate the Cython source code
  f = open( filename_pyx, 'w' )

<<<<<<< HEAD
  pyx = 'from pymtl import *\n\n'

  pyx += 'cdef extern from \'verilated_vcd_c.h\':\n\
  cdef cppclass VerilatedVcdC:\n\
    void open( char* )\n\
    void dump( int )\n\
    void close()\n\n'

  pyx += 'cdef extern from \'obj_dir/{0}.h\':\n  cdef cppclass {0}:\n'.format( vobj_name )
=======
  pyx = ("from pymtl import *\n\n"
         "cdef extern from 'obj_dir/{0}.h':\n"
         "  cdef cppclass {0}:\n".format( vobj_name ))
>>>>>>> 262b8a19

  ports = [ ('clk', '1'), ('reset', '1') ] + in_ports + out_ports
  for signal_name, bitwidth in ports:
    # TODO: change bitwidth to not be turned into a string above...
    bitwidth = int( bitwidth )

    pyx += '    '

    if   bitwidth <= 8:  pyx += 'char '
    elif bitwidth <= 16: pyx += 'unsigned short '
    elif bitwidth <= 32: pyx += 'unsigned long '
    elif bitwidth <= 64: pyx += 'long long '
    else:                pyx += 'unsigned long '

    pyx += signal_name

    if bitwidth <= 64:
      pyx += '\n'
    else:
<<<<<<< HEAD
      pyx += '[{0}]\n'.format( int ( math.ceil( s / 32.0 ) ) )

  pyx += '{0}void eval()\n{0}void trace( VerilatedVcdC*, int )\n\n'.format( qs )

  pyx += 'cdef extern from \'verilated.h\' namespace \'Verilated\':\n  void traceEverOn( bool )\n\n'
  pyx += 'def XTraceEverOn():\n  traceEverOn( 1 )\n\n'

  pyx += 'cdef class X{0}:\n\
  cdef {1}* {0}\n\
  cdef VerilatedVcdC* tfp\n\
  cdef int main_time\n\n\
  def __cinit__(self):\n{2}self.main_time = 0\n{2}self.{0} = new {1}()\n{2}self.tfp = new VerilatedVcdC()\n{2}self.GcdUnitRTL.trace( self.tfp, 99 )\n{2}self.tfp.open( \'vlt_dump.vcd\' )\n\n\
  def __dealloc__(self):\n{2}if self.{0}:\n{3}del self.{0}\n{2}if self.tfp:\n{3}tfp.close()\n{3}del self.tfp\n\n'.format( model_name, vobj_name, qs, hs )

  pyx += '{0}property clk:\n{1}def __set__(self, clk):\n{2}self.{3}.clk = clk\n\n'.format( ds, qs, hs, model_name )

  pyx += '{0}property reset:\n{1}def __set__(self, reset):\n{2}self.{3}.reset = reset\n\n'.format( ds, qs, hs, model_name )

  for i in in_ports:
    pyx += '{0}property {1}:\n{2}def __set__(self, {1}):\n'.format( ds, i[0], qs )
    s = int( i[1] )

    if s <= 64:
      pyx += '{0}self.{1}.{2} = {2}.value.uint\n\n'.format( hs, model_name, i[0] )
=======
      pyx += '[{0}]\n'.format( int ( math.ceil( bitwidth / 32.0 ) ) )

  pyx += '    void eval()\n\n'

  pyx += ("cdef class X{0}:\n"
          "  cdef {1}* {0}\n\n"
          "  def __cinit__(self):\n"
          "    self.{0} = new {1}()\n\n"
          "  def __dealloc__(self):\n"
          "    if self.{0}:\n"
          "      del self.{0}\n\n".format( model_name, vobj_name ))

  pyx += ("  property clk:\n"
          "    def __set__(self, clk):\n"
          "      self.{}.clk = clk\n\n".format( model_name ))

  pyx += ("  property reset:\n"
          "    def __set__(self, reset):\n"
          "      self.{}.reset = reset\n\n".format( model_name ))

  for signal_name, bitwidth in in_ports:
    pyx += ("  property {0}:\n"
            "    def __set__(self, {0}):\n".format( signal_name ))
    bitwidth = int( bitwidth )

    if bitwidth <= 64:
      pyx += ("      self.{0}.{1} = {1}.value.uint\n"
              "\n".format( model_name, signal_name ))
>>>>>>> 262b8a19
    else:
      word_aligned = bitwidth/32
      for j in range( word_aligned ):
        pyx += ("      self.{0}.{1}[{2}] = {1}.value[{3}:{4}].uint"
                "\n".format( model_name, signal_name, j, 32*j, 32*(j+1) ))
      if bitwidth % 32 != 0:
        idx = word_aligned
        start = word_aligned*32
        end = bitwidth
        pyx += ("      self.{0}.{1}[{2}] = {1}.value[{3}:{4}].uint"
                "\n".format( model_name, signal_name, idx, start, end ))

      pyx += '\n'

  for signal_name, bitwidth in out_ports:
    pyx += ("  property {0}:\n"
            "    def __get__(self):\n"
            "      return self.{1}.{0}\n\n".format( signal_name, model_name ))

<<<<<<< HEAD
  pyx += ds + 'def eval(self):\n{0}self.{1}.eval()\n{0}self.tfp.dump( self.main_time )\n{0}self.main_time = self.main_time + 1'.format( qs, model_name )
=======
  pyx += ("  def eval(self):\n"
          "    self.{}.eval()\n".format( model_name ))
>>>>>>> 262b8a19

  f.write( pyx )
  f.close()

#-------------------------------------------------------------------------
# Create Setup File
#-------------------------------------------------------------------------

def create_setup( filename_pyx, vobj_name ):
  # Generate setup.py

  verilator_include = '/usr/share/verilator/include'
  sources = [ '\"obj_dir/' + x + '\",' for x in os.listdir('obj_dir') if '.cpp' in x ]
  sources = ' '.join(sources)
  f = open( 'setup.py', 'w' )

<<<<<<< HEAD
  f.write( '\
from distutils.core import setup\n\
from distutils.extension import Extension\n\
from Cython.Distutils import build_ext\n\
\n\
setup(\n\
  ext_modules = [ Extension( \"{0}\", sources=[\"{1}\", {5}\"{4}/verilated.cpp\", \"{4}/verilated_vcd_c.cpp\"], include_dirs=[\"{4}\"], language=\"c++\" ) ],\n\
  cmdclass = {2}\"build_ext\": build_ext{3}\n\
)\n'.format( vobj_name, filename_pyx, '{', '}', verilator_include, sources ) )
=======
  f.write( "from distutils.core import setup\n"
           "from distutils.extension import Extension\n"
           "from Cython.Distutils import build_ext\n"
           "\n"
           "setup(\n"
           "  ext_modules = [ Extension( '{0}',\n"
           "                             sources=['{1}',\n"
           "                             'obj_dir/{0}.cpp',\n"
           "                             'obj_dir/{0}__Syms.cpp',\n"
           "                             '../v2pymtl/obj_dir/verilated.cpp'],\n"
           "                             include_dirs=['../v2pymtl/obj_dir'],\n"
           "                             language='c++' ) ],\n"
           "  cmdclass = {2}'build_ext': build_ext{3}\n"
           ")\n".format( vobj_name, filename_pyx, '{', '}' ) )
>>>>>>> 262b8a19

#  ext_modules = [ Extension( \"{0}\", sources=[\"{1}\", {5}\"obj_dir/{0}.cpp\", \"obj_dir/{0}__Syms.cpp\", \"{4}/verilated.cpp\", \"{4}/verilated_vcd_c.cpp\"], include_dirs=[\"{4}\"], language=\"c++\" ) ],\n\
  f.close()

#-------------------------------------------------------------------------
# Create PyMTL Wrapper for Cythonized Verilog
#-------------------------------------------------------------------------

<<<<<<< HEAD
  w = 'from {0} import {1}\nfrom {0} import XTraceEverOn\nfrom pymtl import *\n\nclass {2}(Model):\n\n{3}def __init__(self):\n\n{4}self.{1} = {1}()\n\n'.format( vobj_name, xobj_name, model_name, ds, qs )
=======
def create_pymtl_wrapper( in_ports, out_ports, model_name, filename_w,
                          vobj_name, xobj_name ):
>>>>>>> 262b8a19

  f = open( filename_w, 'w' )

  # Create module imports and the declaration for the PyMTL wrapper.
  w = ("from {0} import {1}\n"
       "from pymtl import *\n\n"
       "class {2}(Model):\n\n"
       "  def __init__(self):\n\n"
       "    self.{1} = {1}()\n"
       "\n".format( vobj_name, xobj_name, model_name ))

  # Any signals with an _M_ in the name are part of bundles, handle these
  # specially by creating 'fake' PortBundle inner classes.
  from collections import defaultdict
  bundles = set()
  for name, width in in_ports + out_ports:
    if '_M_' in name:
      bundle_name, port_name = name.split('_M_')
      bundles.add( bundle_name )
  for b in bundles:
    w += ("    class {1}( PortBundle ): flip = False\n"
          "    self.{0} = {1}()\n\n".format( b, b.capitalize() ) )


  # Create the interface ports for the wrapper class.
  for port, ptype in [ ( in_ports, 'InPort' ), ( out_ports, 'OutPort' ) ]:

    port = [ ( i[0].replace('_M_', '.'), i[1] ) for i in port ]

    k = [ ( re.sub('IDX.*', 'IDX', i[0]), i[1] ) for i in port ]
    l = [ (re.sub('IDX', '', i[0]), i[1], k.count(i)) for i in set(k)
          if (k.count(i) > 1 or 'IDX' in i[0]) ]
    k = [ i for i in k if (not k.count(i) > 1 and not 'IDX' in i[0])]

    for i in l:
      w += ('    self.{0} = [ {3}( {1} ) for x in range( {2} ) ]'
            '\n'.format( i[0], i[1], i[2], ptype ))

    for i in k:
      w += '    self.{0} = {2}( {1} )\n'.format( i[0], i[1], ptype )

  # Register the sensitivity list.
  # Must be done explicitly since we dont access .value!
  w += "\n    self.register_combinational( 'logic', [\n"
  for name, bitwidth in in_ports:
    name = name.replace('_M_', '.')
    if 'IDX' in name:
      prefix, idx = name.split('IDX')
      name = '{}[{}]'.format( prefix, idx )
    w += "                                 self.{},\n".format(name)
  w += "                               ])\n\n"

  #w += ("\n  @combinational"
  w += ("\n  def logic(self):\n\n")

  w += ('    self.{0}.reset = self.reset.value.uint\n'
        '\n'.format( xobj_name ))

  for i in in_ports:
    temp = i[0].replace('_M_', '.')
    if 'IDX' in i[0]:
      w += ('    self.{0}.{1} = self.{2}]'
            '\n'.format( xobj_name, i[0], re.sub('IDX', '[', temp) ))
    else:
      w += ('    self.{0}.{1} = self.{2}'
           '\n'.format( xobj_name, i[0], temp ))

  w += '\n    self.{0}.eval()\n\n'.format( xobj_name )

  for i in out_ports:
    temp = i[0].replace('_M_', '.')
    if 'IDX' in i[0]:
      w += ('    self.{0}].value = self.{1}.{2}'
            '\n'.format( re.sub('IDX', '[', temp), xobj_name, i[0] ))
    else:
      w += ('    self.{0}.value = self.{1}.{2}'
            '\n'.format( temp, xobj_name, i[0] ))

  w += ("\n  @posedge_clk"
        "\n  def tick(self):\n"
        "\n    self.{0}.eval()\n"
        "\n    self.{0}.clk = 1\n"
        "\n    self.{0}.eval()\n\n".format( xobj_name ))

  for i in out_ports:
    temp = i[0].replace('_M_', '.')
    if 'IDX' in i[0]:
      w += ('    self.{0}].next = self.{1}.{2}'
            '\n'.format( re.sub('IDX', '[', temp), xobj_name, i[0] ))
    else:
      w += ('    self.{0}.next = self.{1}.{2}'
            '\n'.format( temp, xobj_name, i[0] ))

<<<<<<< HEAD
  w += '\n{0}self.{1}.clk = 0\n\n'.format( qs, xobj_name )

  w += 'XTraceEverOn( 1 )'
=======
  w += '\n    self.{0}.clk = 0'.format( xobj_name )
>>>>>>> 262b8a19

  f.write( w )
  f.close()

#-------------------------------------------------------------------------
# Create PyMTL Wrapper for Cythonized Verilog
#-------------------------------------------------------------------------

def verilog_to_pymtl( model, filename_v ):

  # TODO: clean this up
  if   isinstance( model, str ):
    model_name = model
  elif isinstance( model, type ):
    x = model()
    model_name = x.__class__.__name__
  else:
    model_name = model.class_name

  # Output file names
  filename_pyx = model_name + '.pyx'
  filename_w = 'W' + model_name + '.py'
  vobj_name = 'V' + model_name
  xobj_name = 'X' + model_name

  # Verilate the model
  # TODO: clean this up
  verilate_model( filename_v, model_name )

  # Get the ports of the module
  in_ports, out_ports = get_model_ports( model )

  # Create Cython
  create_cython( in_ports, out_ports, model_name,
                 filename_pyx, vobj_name )

  # Create setup.py
  create_setup( filename_pyx, vobj_name )

  # Cythonize the model
  cythonize_model()

  # Create PyMTL wrapper for Cynthonized module
  create_pymtl_wrapper( in_ports, out_ports, model_name,
                        filename_w, vobj_name, xobj_name )

#-------------------------------------------------------------------------
# Main
#-------------------------------------------------------------------------

if __name__ == '__main__':

  if len( sys.argv ) < 3:
    print 'Usage: v2pymtl.py [model name] [verilog file]'
    sys.exit()

  model_name = sys.argv[1]
  filename_v = sys.argv[2]

  verilog_to_pymtl( model_name, filename_v )
<|MERGE_RESOLUTION|>--- conflicted
+++ resolved
@@ -16,15 +16,8 @@
 
 def verilate_model( filename, model_name ):
   # Verilate the translated module (warnings suppressed)
-<<<<<<< HEAD
-  os.system( 'verilator -cc {0} -top-module {1} -trace -Wno-lint -Wno-UNOPTFLAT'.format( filename_v, model_name ) )
-
-  # Import the specified module and get its input and output ports
-  __import__( model_name )
-=======
-  os.system( 'verilator -cc {0} -top-module {1} -Wno-lint '
+  os.system( 'verilator -cc {0} -top-module {1} -trace -Wno-lint '
              '-Wno-UNOPTFLAT'.format( filename, model_name ) )
->>>>>>> 262b8a19
 
 #-------------------------------------------------------------------------
 # Cythonize Verilated Model
@@ -77,21 +70,14 @@
   # Generate the Cython source code
   f = open( filename_pyx, 'w' )
 
-<<<<<<< HEAD
-  pyx = 'from pymtl import *\n\n'
-
-  pyx += 'cdef extern from \'verilated_vcd_c.h\':\n\
-  cdef cppclass VerilatedVcdC:\n\
-    void open( char* )\n\
-    void dump( int )\n\
-    void close()\n\n'
-
-  pyx += 'cdef extern from \'obj_dir/{0}.h\':\n  cdef cppclass {0}:\n'.format( vobj_name )
-=======
   pyx = ("from pymtl import *\n\n"
+         "cdef extern from 'verilated_vcd_c.h':\n"
+         "  cdef cppclass VerilatedVcdC:\n"
+         "    void open( char* )\n"
+         "    void dump( int )\n"
+         "    void close()\n\n"
          "cdef extern from 'obj_dir/{0}.h':\n"
          "  cdef cppclass {0}:\n".format( vobj_name ))
->>>>>>> 262b8a19
 
   ports = [ ('clk', '1'), ('reset', '1') ] + in_ports + out_ports
   for signal_name, bitwidth in ports:
@@ -111,43 +97,29 @@
     if bitwidth <= 64:
       pyx += '\n'
     else:
-<<<<<<< HEAD
-      pyx += '[{0}]\n'.format( int ( math.ceil( s / 32.0 ) ) )
-
-  pyx += '{0}void eval()\n{0}void trace( VerilatedVcdC*, int )\n\n'.format( qs )
-
-  pyx += 'cdef extern from \'verilated.h\' namespace \'Verilated\':\n  void traceEverOn( bool )\n\n'
-  pyx += 'def XTraceEverOn():\n  traceEverOn( 1 )\n\n'
-
-  pyx += 'cdef class X{0}:\n\
-  cdef {1}* {0}\n\
-  cdef VerilatedVcdC* tfp\n\
-  cdef int main_time\n\n\
-  def __cinit__(self):\n{2}self.main_time = 0\n{2}self.{0} = new {1}()\n{2}self.tfp = new VerilatedVcdC()\n{2}self.GcdUnitRTL.trace( self.tfp, 99 )\n{2}self.tfp.open( \'vlt_dump.vcd\' )\n\n\
-  def __dealloc__(self):\n{2}if self.{0}:\n{3}del self.{0}\n{2}if self.tfp:\n{3}tfp.close()\n{3}del self.tfp\n\n'.format( model_name, vobj_name, qs, hs )
-
-  pyx += '{0}property clk:\n{1}def __set__(self, clk):\n{2}self.{3}.clk = clk\n\n'.format( ds, qs, hs, model_name )
-
-  pyx += '{0}property reset:\n{1}def __set__(self, reset):\n{2}self.{3}.reset = reset\n\n'.format( ds, qs, hs, model_name )
-
-  for i in in_ports:
-    pyx += '{0}property {1}:\n{2}def __set__(self, {1}):\n'.format( ds, i[0], qs )
-    s = int( i[1] )
-
-    if s <= 64:
-      pyx += '{0}self.{1}.{2} = {2}.value.uint\n\n'.format( hs, model_name, i[0] )
-=======
       pyx += '[{0}]\n'.format( int ( math.ceil( bitwidth / 32.0 ) ) )
 
-  pyx += '    void eval()\n\n'
+  pyx += '    void eval()\n    void trace( VerilatedVcdC*, int )\n\n'
+
+  pyx += "cdef extern from 'verilated.h' namespace 'Verilated':\n  void traceEverOn( bool )\n\n"
+  pyx += "def XTraceEverOn():\n  traceEverOn( 1 )\n\n"
 
   pyx += ("cdef class X{0}:\n"
-          "  cdef {1}* {0}\n\n"
+          "  cdef {1}* {0}\n"
+          "  cdef VerilatedVcdC* tfp\n"
+          "  cdef int main_time\n\n"
           "  def __cinit__(self):\n"
-          "    self.{0} = new {1}()\n\n"
+          "    self.{0} = new {1}()\n"
+          "    self.tfp = new VerilatedVcdC()\n"
+          "    self.main_time = 0\n"
+          "    self.GcdUnitRTL.trace( self.tfp, 99 )\n"
+          "    self.tfp.open( 'vlt_dump.vcd' )\n\n"
           "  def __dealloc__(self):\n"
           "    if self.{0}:\n"
-          "      del self.{0}\n\n".format( model_name, vobj_name ))
+          "      del self.{0}\n"
+          "    if self.tfp:\n"
+          "      self.tfp.close()\n"
+          "      del self.tfp\n\n".format( model_name, vobj_name ))
 
   pyx += ("  property clk:\n"
           "    def __set__(self, clk):\n"
@@ -165,7 +137,6 @@
     if bitwidth <= 64:
       pyx += ("      self.{0}.{1} = {1}.value.uint\n"
               "\n".format( model_name, signal_name ))
->>>>>>> 262b8a19
     else:
       word_aligned = bitwidth/32
       for j in range( word_aligned ):
@@ -185,12 +156,8 @@
             "    def __get__(self):\n"
             "      return self.{1}.{0}\n\n".format( signal_name, model_name ))
 
-<<<<<<< HEAD
-  pyx += ds + 'def eval(self):\n{0}self.{1}.eval()\n{0}self.tfp.dump( self.main_time )\n{0}self.main_time = self.main_time + 1'.format( qs, model_name )
-=======
   pyx += ("  def eval(self):\n"
           "    self.{}.eval()\n".format( model_name ))
->>>>>>> 262b8a19
 
   f.write( pyx )
   f.close()
@@ -201,23 +168,12 @@
 
 def create_setup( filename_pyx, vobj_name ):
   # Generate setup.py
-
   verilator_include = '/usr/share/verilator/include'
   sources = [ '\"obj_dir/' + x + '\",' for x in os.listdir('obj_dir') if '.cpp' in x ]
   sources = ' '.join(sources)
+
   f = open( 'setup.py', 'w' )
 
-<<<<<<< HEAD
-  f.write( '\
-from distutils.core import setup\n\
-from distutils.extension import Extension\n\
-from Cython.Distutils import build_ext\n\
-\n\
-setup(\n\
-  ext_modules = [ Extension( \"{0}\", sources=[\"{1}\", {5}\"{4}/verilated.cpp\", \"{4}/verilated_vcd_c.cpp\"], include_dirs=[\"{4}\"], language=\"c++\" ) ],\n\
-  cmdclass = {2}\"build_ext\": build_ext{3}\n\
-)\n'.format( vobj_name, filename_pyx, '{', '}', verilator_include, sources ) )
-=======
   f.write( "from distutils.core import setup\n"
            "from distutils.extension import Extension\n"
            "from Cython.Distutils import build_ext\n"
@@ -225,33 +181,27 @@
            "setup(\n"
            "  ext_modules = [ Extension( '{0}',\n"
            "                             sources=['{1}',\n"
-           "                             'obj_dir/{0}.cpp',\n"
-           "                             'obj_dir/{0}__Syms.cpp',\n"
-           "                             '../v2pymtl/obj_dir/verilated.cpp'],\n"
-           "                             include_dirs=['../v2pymtl/obj_dir'],\n"
+           "                             {5}\n"
+           "                             '{4}/verilated.cpp', '{4}/verilated_vcd_c.cpp'],\n"
+           "                             include_dirs=['{4}'],\n"
            "                             language='c++' ) ],\n"
            "  cmdclass = {2}'build_ext': build_ext{3}\n"
-           ")\n".format( vobj_name, filename_pyx, '{', '}' ) )
->>>>>>> 262b8a19
-
-#  ext_modules = [ Extension( \"{0}\", sources=[\"{1}\", {5}\"obj_dir/{0}.cpp\", \"obj_dir/{0}__Syms.cpp\", \"{4}/verilated.cpp\", \"{4}/verilated_vcd_c.cpp\"], include_dirs=[\"{4}\"], language=\"c++\" ) ],\n\
+           ")\n".format( vobj_name, filename_pyx, '{', '}', verilator_include, sources ) )
+
   f.close()
 
 #-------------------------------------------------------------------------
 # Create PyMTL Wrapper for Cythonized Verilog
 #-------------------------------------------------------------------------
 
-<<<<<<< HEAD
-  w = 'from {0} import {1}\nfrom {0} import XTraceEverOn\nfrom pymtl import *\n\nclass {2}(Model):\n\n{3}def __init__(self):\n\n{4}self.{1} = {1}()\n\n'.format( vobj_name, xobj_name, model_name, ds, qs )
-=======
 def create_pymtl_wrapper( in_ports, out_ports, model_name, filename_w,
                           vobj_name, xobj_name ):
->>>>>>> 262b8a19
 
   f = open( filename_w, 'w' )
 
   # Create module imports and the declaration for the PyMTL wrapper.
   w = ("from {0} import {1}\n"
+       "from {0} import XTraceEverOn\n"
        "from pymtl import *\n\n"
        "class {2}(Model):\n\n"
        "  def __init__(self):\n\n"
@@ -340,13 +290,9 @@
       w += ('    self.{0}.next = self.{1}.{2}'
             '\n'.format( temp, xobj_name, i[0] ))
 
-<<<<<<< HEAD
-  w += '\n{0}self.{1}.clk = 0\n\n'.format( qs, xobj_name )
-
-  w += 'XTraceEverOn( 1 )'
-=======
-  w += '\n    self.{0}.clk = 0'.format( xobj_name )
->>>>>>> 262b8a19
+  w += '\n    self.{0}.clk = 0\n\n'.format( xobj_name )
+
+  w += 'XTraceEverOn()'
 
   f.write( w )
   f.close()
